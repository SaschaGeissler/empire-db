/*
 * Licensed to the Apache Software Foundation (ASF) under one
 * or more contributor license agreements.  See the NOTICE file
 * distributed with this work for additional information
 * regarding copyright ownership.  The ASF licenses this file
 * to you under the Apache License, Version 2.0 (the
 * "License"); you may not use this file except in compliance
 * with the License.  You may obtain a copy of the License at
 *
 *  http://www.apache.org/licenses/LICENSE-2.0
 *
 * Unless required by applicable law or agreed to in writing,
 * software distributed under the License is distributed on an
 * "AS IS" BASIS, WITHOUT WARRANTIES OR CONDITIONS OF ANY
 * KIND, either express or implied.  See the License for the
 * specific language governing permissions and limitations
 * under the License.
 */
package org.apache.empire.samples.db;

import java.math.BigDecimal;
import java.math.RoundingMode;
import java.sql.Connection;
import java.sql.DriverManager;
import java.time.LocalDate;
import java.util.List;

import org.apache.empire.commons.StringUtils;
import org.apache.empire.data.bean.BeanResult;
import org.apache.empire.db.DBColumnExpr;
import org.apache.empire.db.DBCommand;
import org.apache.empire.db.DBContext;
import org.apache.empire.db.DBQuery;
import org.apache.empire.db.DBReader;
import org.apache.empire.db.DBRecord;
import org.apache.empire.db.DBRowSet.PartialMode;
import org.apache.empire.db.DBSQLScript;
import org.apache.empire.db.context.DBContextStatic;
import org.apache.empire.db.validation.DBModelChecker;
import org.apache.empire.db.validation.DBModelErrorLogger;
import org.apache.empire.dbms.DBMSHandler;
import org.apache.empire.dbms.derby.DBMSHandlerDerby;
import org.apache.empire.dbms.h2.DBMSHandlerH2;
import org.apache.empire.dbms.hsql.DBMSHandlerHSql;
import org.apache.empire.dbms.postgresql.DBMSHandlerPostgreSQL;
import org.apache.empire.samples.db.SampleDB.Gender;
import org.apache.empire.xml.XMLWriter;
import org.slf4j.Logger;
import org.slf4j.LoggerFactory;
import org.w3c.dom.Document;


public class SampleApp 
{
    // Logger
    private static final Logger log = LoggerFactory.getLogger(SampleApp.class);

	private static final SampleDB db = new SampleDB();

    private static SampleConfig config = new SampleConfig();
	
	private static DBContext context;

	private enum QueryType
    {
	    Reader,
        BeanList,
	    XmlDocument
	}

	/**
     * <PRE>
	 * This is the entry point of the Empire-DB Sample Application
	 * Please check the config.xml configuration file for Database and Connection settings.
     * </PRE>
	 * @param args arguments
	 */
	public static void main(String[] args)
    {
		try
        {
			// Init Configuration
			config.init((args.length > 0 ? args[0] : "config.xml" ));

			log.info("Running DB Sample...");

			// STEP 1: Get a JDBC Connection
			log.info("Step 1: getJDBCConnection()");
			
			Connection conn = getJDBCConnection();

			// STEP 2: Choose a DBMSHandler
			log.info("Step 2: getDatabaseProvider()");
			DBMSHandler dbms = getDBMSHandler(config.getDatabaseProvider(), conn);
			
            // STEP 2.2: Create a Context
			context = new DBContextStatic(dbms, conn, false, true); 

            // STEP 3: Open Database (and create if not existing)
            log.info("Step 3: openDatabase()");
			try {
			    // Open the database
                db.open(context);
                // Check whether database exists
			    databaseExists();
                log.info("Database already exists. Checking data model...");
                checkDataModel();
                
			} catch(Exception e) {
                // STEP 4: Create Database
                log.info("Step 4: createDDL()");
                // postgre does not support DDL in transaction
                if(db.getDbms() instanceof DBMSHandlerPostgreSQL)
                {
                	conn.setAutoCommit(true);
                }
                createDatabase();
                if(db.getDbms() instanceof DBMSHandlerPostgreSQL)
                {
                	conn.setAutoCommit(false);
                }
                // Open again
                if (db.isOpen()==false)
                    db.open(context);
			}

			// STEP 5: Clear Database (Delete all records)
			log.info("Step 5: clearDatabase()");
			clearDatabase();

			// STEP 6: Insert Departments
			log.info("Step 6: insertDepartment() & insertEmployee()");
			int idDevDep = insertDepartment("Development", "ITTK");
			int idSalDep = insertDepartment("Sales", "ITTK");
			// Insert Employees
			int idEmp1 = insertEmployee("Peter", "Sharp", Gender.M, idDevDep);
			int idEmp2 = insertEmployee("Fred", "Bloggs", Gender.M, idDevDep);
			int idEmp3 = insertEmployee("Emma", "White",  Gender.F, idSalDep);
            // Insert Payments
			insertPayments(idEmp1, new BigDecimal(2000));
			insertPayments(idEmp3, new BigDecimal(2500));

			// commit
			context.commit();
			
			/*
            int idEmp = testTransactionCreate(idDevDep);
            testTransactionUpdate(idEmp);
            testTransactionDelete(idEmp);
            */

			// STEP 7: Update Records (by setting the phone Number)
			log.info("Step 7: updateEmployee()");
			updateEmployee(idEmp1, "+49-7531-457160");
			updateEmployee(idEmp2, "+49-5555-505050");
			// Partial Record
            updatePartialRecord(idEmp3, "+49-040-125486");
			// Update Joined Records (Make Fred Bloggs head of department and set salary)
			updateJoinedRecords(idEmp2, 100000);

			// commit
			context.commit();

			// STEP 8: Option 1: Query Records and print tab-separated
			log.info("Step 8 Option 1: queryRecords() / Tab-Output");
			queryRecords(QueryType.Reader); // Tab-Output

            // STEP 8: Option 2: Query Records as a list of java beans
            log.info("Step 8 Option 2: queryRecords() / Bean-List-Output");
            queryRecords(QueryType.BeanList); // Bean-List-Output

			// STEP 8: Option 3: Query Records as XML
			log.info("Step 8 Option 3: queryRecords() / XML-Output");
			queryRecords(QueryType.XmlDocument); // XML-Output

			// STEP 9: Use Bean Result to query beans
			queryBeans(conn);
			
			// Done
			log.info("DB Sample finished successfully.");

		} catch (Exception e)
        {	// Error
			log.error("Running SampleApp failed with Exception" + e.toString(), e);
			
		} finally {
		    context.discard();
		}
	}

	/**
     * <PRE>
	 * Opens and returns a JDBC-Connection.
	 * JDBC url, user and password for the connection are obtained from the SampleConfig bean
	 * Please use the config.xml file to change connection params.
     * </PRE>
	 */
	private static Connection getJDBCConnection()
    {
		// Establish a new database connection
		Connection conn = null;
		log.info("Connecting to Database'" + config.getJdbcURL() + "' / User=" + config.getJdbcUser());
		try
        {
            // Connect to the database
			Class.forName(config.getJdbcClass()).newInstance();
			conn = DriverManager.getConnection(config.getJdbcURL(), config.getJdbcUser(), config.getJdbcPwd());
			log.info("Connected successfully");
			// set the AutoCommit to false for this connection. 
			// commit must be called explicitly! 
			conn.setAutoCommit(false);
			log.info("AutoCommit has been set to " + conn.getAutoCommit());

		} catch (Exception e)
        {
			log.error("Failed to connect directly to '" + config.getJdbcURL() + "' / User=" + config.getJdbcUser());
			log.error(e.toString());
			throw new RuntimeException(e);
		}
		return conn;
	}

	/**
	 * Creates an Empire-db DatabaseDriver for the given provider and applies dbms specific configuration 
	 */
    private static DBMSHandler getDBMSHandler(String provider, Connection conn)
    {
        try
        {   // Get Driver Class Name
            String dbmsHandlerClass = config.getDbmsHandlerClass();
            if (StringUtils.isEmpty(dbmsHandlerClass))
                throw new RuntimeException("Configuration error: Element 'dbmsHandlerClass' not found in node 'properties-"+provider+"'");

            // Create dbms
            DBMSHandler dbms = (DBMSHandler) Class.forName(dbmsHandlerClass).newInstance();

            // Configure dbms
            config.readProperties(dbms, "properties-"+provider, "dbmsHandlerProperites");

            // Special cases
            if (dbms instanceof DBMSHandlerPostgreSQL)
            {   // Create the reverse function that is needed by this sample
                ((DBMSHandlerPostgreSQL)dbms).createReverseFunction(conn);
            }

            // done
            return dbms;
            
        } catch (Exception e)
        {   // catch any checked exception and forward it
            e.printStackTrace();
            throw new RuntimeException(e);
        }
    }

	/**
     * <PRE>
	 * Checks whether the database exists or not by executing
	 *     select count(*) from DEPARTMENTS
	 * If the Departments table does not exist the querySingleInt() function return -1 for failure.
	 * Please note that in this case an error will appear in the log which can be ignored.
     * </PRE>
	 */
	private static boolean databaseExists()
    {
		// Check whether DB exists
		DBCommand cmd = db.createCommand();
		cmd.select(db.DEPARTMENTS.count());
		// Check using "select count(*) from DEPARTMENTS"
		log.info("Checking whether table DEPARTMENTS exists (SQLException will be logged if not - please ignore) ...");
		return (context.getUtils().querySingleInt(cmd, -1) >= 0);
	}

	/**
     * <PRE>
	 * Creates a DDL Script for entire SampleDB Database and executes it line by line.
	 * Please make sure you uses the correct DatabaseDriver for your target DBMS.
     * </PRE>
	 */
	private static void createDatabase()
    {
		// create DDL for Database Definition
	    DBSQLScript script = new DBSQLScript(context);
		db.getCreateDDLScript(script);
		// Show DDL Statement
		log.info(script.toString());
		// Execute Script
		script.executeAll(false);
		// Commit
		context.commit();
	}
    
    private static void checkDataModel()
    {
        try {
            DBModelChecker modelChecker = context.getDbms().createModelChecker(db);
            // Check data model   
            log.info("Checking DataModel for {} using {}", db.getClass().getSimpleName(), modelChecker.getClass().getSimpleName());
            // dbo schema
            DBModelErrorLogger logger = new DBModelErrorLogger();
            modelChecker.checkModel(db, context.getConnection(), logger);
            // show result
            log.info("Data model check done. Found {} errors and {} warnings.", logger.getErrorCount(), logger.getWarnCount());
        } catch(Exception e) {
            log.error("FATAL error when checking data model. Probably not properly implemented by DBMSHandler!");
        }
    }

	/**
     * <PRE>
	 * Empties all Tables.
     * </PRE>
	 */
	private static void clearDatabase()
    {
		DBCommand cmd = context.createCommand(db);
        // Delete all Payments (no constraints)
        context.executeDelete(db.PAYMENTS, cmd);
		// Delete all Employees (no constraints)
		context.executeDelete(db.EMPLOYEES, cmd);
		// Delete all Departments (no constraints)
		context.executeDelete(db.DEPARTMENTS, cmd);
	}

	/**
     * <PRE>
	 * Insert a Department into the Departments table.
     * </PRE>
	 */
	private static int insertDepartment(String departmentName, String businessUnit)
    {
        SampleDB.Departments DEP = db.DEPARTMENTS;
		// Insert a Department
		DBRecord rec = new DBRecord(context, DEP);
		rec.create();
		rec.setValue(DEP.NAME, departmentName);
		rec.setValue(DEP.BUSINESS_UNIT, businessUnit);
		rec.update();
		// Return Department ID
		return rec.getInt(DEP.ID);
	}

	/**
     * <PRE>
	 * Inserts an Employee into the Employees table.
     * </PRE>
	 */
	private static int insertEmployee(String firstName, String lastName, Gender gender, int departmentId)
    {
        SampleDB.Employees EMP = db.EMPLOYEES;
		// Insert an Employee
		DBRecord rec = new DBRecord(context, EMP);
		rec.create(null);
		rec.setValue(EMP.FIRSTNAME, firstName);
		rec.setValue(EMP.LASTNAME, lastName);
		rec.setValue(EMP.GENDER, gender);
		rec.setValue(EMP.DEPARTMENT_ID, departmentId);
		rec.update();
		// Return Employee ID
		return rec.getInt(EMP.ID);
	}

    /**
     * <PRE>
     * Inserts an Payments for a particular Employee
     * </PRE>
     */
    private static void insertPayments(int employeeId, BigDecimal monthlySalary)
    {
        SampleDB.Payments PAY = db.PAYMENTS;
        // Insert an Employee
        LocalDate date = LocalDate.now();
        date = date.minusDays(date.getDayOfMonth()-1); // first day of this month
        // Add Payment for each month
        DBRecord rec = new DBRecord(context, PAY);
        for (LocalDate month=date.minusMonths(20); !month.isAfter(date); month=month.plusMonths(1))
        {
            BigDecimal variation = new BigDecimal((Math.random()*200) - 100.0);
            variation = variation.setScale(2, RoundingMode.HALF_UP);
            // insert
            rec.create(DBRecord.key(employeeId, month.getYear(), month.getMonth()));
            rec.setValue(PAY.AMOUNT, monthlySalary.add(variation));
            rec.update();
        }
    }

	/**
     * <PRE>
	 * Updates an employee record by setting the phone number.
     * </PRE>
	 */
	private static void updateEmployee(int idEmp, String phoneNumber)
    {
		// Update an Employee
		DBRecord rec = new DBRecord(context, db.EMPLOYEES);
		rec.read(idEmp);
		// Set
		rec.setValue(db.EMPLOYEES.PHONE_NUMBER, phoneNumber);
		rec.update();
	}

    /**
     * <PRE>
     * Updates an employee record by setting the phone number.
     * </PRE>
     */
    private static void updatePartialRecord(int idEmp, String phoneNumber)
    {
        // Shortcut for convenience
        SampleDB.Employees EMP = db.EMPLOYEES;
        // Update an Employee with partial record
        // this will only load the EMPLOYEE ID and the PHONE_NUMBER
        DBRecord rec = new DBRecord(context, EMP);
        EMP.readRecord(rec, DBRecord.key(idEmp), PartialMode.INCLUDE, EMP.PHONE_NUMBER);
        // Set
        rec.setValue(db.EMPLOYEES.PHONE_NUMBER, phoneNumber);
        rec.update();
    }

    /**
     * <PRE>
     * Updates an employee record by setting the phone number.
     * </PRE>
     */
    private static void updateJoinedRecords(int idEmp, int salary)
    {
        // Shortcuts for convenience
        SampleDB.Employees EMP = db.EMPLOYEES;
        SampleDB.Departments DEP = db.DEPARTMENTS;

        // Create DBQuery from command
        DBCommand cmd = db.createCommand();
        cmd.select(EMP.getColumns());
        cmd.select(DEP.getColumns());
        cmd.join(EMP.DEPARTMENT_ID, DEP.ID);
        DBQuery query = new DBQuery(cmd, EMP.ID);

        // Make employee Head of Department and update salary
        DBRecord rec = new DBRecord(context, query);
        rec.read(idEmp);
        rec.setValue(EMP.SALARY, salary);
        rec.setValue(DEP.HEAD, rec.getString(EMP.LASTNAME));
        rec.update();
    }

	/**
	 * @param context
	 * @param idDep
	 */
	private static int testTransactionCreate(int idDep)
    {
        // Shortcut for convenience
        SampleDB.Employees EMP = db.EMPLOYEES;

        DBRecord rec = new DBRecord(context, EMP);
        rec.create();
        rec.setValue(EMP.FIRSTNAME, "Foo");
        rec.setValue(EMP.LASTNAME, "Manchoo");
        rec.setValue(EMP.GENDER, Gender.M);
        rec.setValue(EMP.DEPARTMENT_ID, idDep);
        rec.update();
        log.info("Timestamp {}", rec.getString(EMP.UPDATE_TIMESTAMP));
        
        rec.setValue(EMP.FIRSTNAME, "Foo 2");
        rec.setValue(EMP.LASTNAME, "Manchu");
        rec.setValue(EMP.PHONE_NUMBER, "0815/4711");
        rec.update();
        log.info("Timestamp {}", rec.getString(EMP.UPDATE_TIMESTAMP));
        
        context.rollback();
        
        rec.setValue(EMP.FIRSTNAME, "Dr. Foo");
        rec.update();
        log.info("Timestamp {}", rec.getString(EMP.UPDATE_TIMESTAMP));

        rec.delete();
        
        context.rollback();

        // insert final
        rec.update();
        log.info("Timestamp {}", rec.getString(EMP.UPDATE_TIMESTAMP));
        
        log.info("testTransactionCreate performed OK");
        context.commit();
        
        return rec.getInt(EMP.ID);
    }
    /**
     * @param context
     * @param idDep
     */
    private static void testTransactionUpdate(int idEmp)
    {
        // Shortcut for convenience
        SampleDB.Employees EMP = db.EMPLOYEES;
        
        DBRecord rec = new DBRecord(context, EMP);        
        rec.read(idEmp);
        rec.setValue(EMP.PHONE_NUMBER, null);
        rec.setValue(EMP.SALARY, "100.000");
        rec.update();

        log.info("Timestamp {}", rec.getString(EMP.UPDATE_TIMESTAMP));
        
        context.rollback();
        
        rec.setValue(EMP.PHONE_NUMBER, "07531-45716-0");
        rec.update();

        log.info("Timestamp {}", rec.getString(EMP.UPDATE_TIMESTAMP));
        
        context.rollback();

        rec.update();

        log.info("Timestamp {}", rec.getString(EMP.UPDATE_TIMESTAMP));
        log.info("testTransactionUpdate performed OK");
        context.commit();
        
    }
    /**
     * @param context
     * @param idDep
     */
    private static void testTransactionDelete(int idEmp)
    {
        // Shortcut for convenience
        SampleDB.Employees T = db.EMPLOYEES;

        DBRecord rec = new DBRecord(context, T);
        rec.read(idEmp);
        /*
        log.info("Timestamp {}", rec.getString(T.UPDATE_TIMESTAMP));
        rec.setValue(T.SALARY, "100.001");
        rec.update();
        log.info("Timestamp {}", rec.getString(T.UPDATE_TIMESTAMP));
        */
        rec.delete();
        
        context.rollback();

        /*
        DBCommand cmd = db.createCommand();
        cmd.select(T.UPDATE_TIMESTAMP);
        cmd.where (T.EMPLOYEE_ID.is(idEmp));
        log.info("Timestamp {}", db.querySingleString(cmd, context.getConnection()));
        */
        
        rec.update();
        
        log.info("Transaction performed OK");
        
    }

	/**
	 * <PRE>
	 * Performs an SQL-Query and prints the result to System.out
	 * 
	 * First a DBCommand object is used to create the following SQL-Query (Oracle-Syntax):
     *     
     *   SELECT t2.EMPLOYEE_ID, t2.LASTNAME || ', ' || t2.FIRSTNAME AS FULL_NAME, t2.GENDER, t2.PHONE_NUMBER, 
     *          substr(t2.PHONE_NUMBER, length(t2.PHONE_NUMBER)-instr(reverse(t2.PHONE_NUMBER), '-')+2) AS PHONE_EXTENSION, 
     *          t1.NAME AS DEPARTMENT, t1.BUSINESS_UNIT
     *   FROM EMPLOYEES t2 INNER JOIN DEPARTMENTS t1 ON t1.DEPARTMENT_ID = t2.ID
     *   WHERE length(t2.LASTNAME)>0
     *   ORDER BY t2.LASTNAME, t2.FIRSTNAME
     * 
	 * For processing the rows there are three options available:
	 * 
	 *   QueryType.Reader:
	 *     Iterates through all rows and prints field values as tabbed text.
	 *      
     *   QueryType.BeanList:
     *     Obtains the query result as a list of JavaBean objects of type SampleBean.
     *     It then iterates through the list of beans and uses bean.toString() for printing.
     *     
     *   QueryType.XmlDocument:
     *     Obtains the query result as an XML-Document and prints the document.
     *     Please note, that the XML not only contains the data but also the field metadata.
     * </PRE>
	 */
	private static void queryRecords(QueryType queryType)
    {
        int lastYear = LocalDate.now().getYear()-1;
	    
	    // Create a command
	    DBCommand cmd = db.createCommand();
	    
	    // Define shortcuts for tables used - not necessary but convenient
	    SampleDB.Employees   EMP = db.EMPLOYEES;
	    SampleDB.Departments DEP = db.DEPARTMENTS;
        SampleDB.Payments    PAY = db.PAYMENTS;

	    // The following expression concats lastname + ', ' + firstname
        DBColumnExpr EMPLOYEE_FULLNAME = EMP.LASTNAME.append(", ").append(EMP.FIRSTNAME).as("FULL_NAME");
        DBColumnExpr PAYMENTS_LAST_YEAR = PAY.AMOUNT.sum().as("PAYMENTS_LAST_YEAR");
        
        // The following expression extracts the extension number from the phone field
        // e.g. substr(PHONE_NUMBER, length(PHONE_NUMBER)-instr(reverse(PHONE_NUMBER), '-')+2) AS PHONE_EXTENSION
        // Hint: Since the reverse() function is not supported by HSQLDB there is special treatment for HSQL
        DBColumnExpr PHONE_LAST_DASH;
        if ( db.getDbms() instanceof DBMSHandlerHSql 
        		|| db.getDbms() instanceof DBMSHandlerDerby
        		|| db.getDbms() instanceof DBMSHandlerH2)
             PHONE_LAST_DASH = EMP.PHONE_NUMBER.indexOf("-", EMP.PHONE_NUMBER.indexOf("-").plus(1)).plus(1); // HSQLDB only
        else PHONE_LAST_DASH = EMP.PHONE_NUMBER.length().minus(EMP.PHONE_NUMBER.reverse().indexOf("-")).plus(2);  
        DBColumnExpr PHONE_EXT_NUMBER = EMP.PHONE_NUMBER.substring(PHONE_LAST_DASH).as("PHONE_EXTENSION");

        // DBColumnExpr genderExpr = cmd.select(EMP.GENDER.decode(EMP.GENDER.getOptions()).as(EMP.GENDER.getName()));

        // Select Employee and Department columns
        cmd.select(EMP.ID, EMPLOYEE_FULLNAME);
        cmd.select(EMP.GENDER, EMP.PHONE_NUMBER, PHONE_EXT_NUMBER);
        cmd.select(DEP.NAME.as("DEPARTMENT"));
        cmd.select(DEP.BUSINESS_UNIT);
<<<<<<< HEAD
        // add payment of current year
=======
        // Add payment of last year using a SUM aggregation
>>>>>>> e4d8bb70
        cmd.groupBy(cmd.getSelectExpressions());
        cmd.select(PAYMENTS_LAST_YEAR);
        // Joins
        cmd.join(EMP.DEPARTMENT_ID, DEP.ID);
        cmd.joinLeft(EMP.ID, PAY.EMPLOYEE_ID).where(PAY.YEAR.is(lastYear));
        // Where constraints
        cmd.where(EMP.RETIRED.is(false));
        cmd.where(EMP.LASTNAME.length().isGreaterThan(0));
        // Order by
        cmd.orderBy(EMPLOYEE_FULLNAME);

        /*
         * Example for limitRows() and skipRows()
         * Uncomment if you wish
         *
        if (db.getDbms().isSupported(DBMSFeature.QUERY_LIMIT_ROWS))
        {	// set maximum number of rows
        	cmd.limitRows(20);
            if (db.getDbms().isSupported(DBMSFeature.QUERY_SKIP_ROWS))
                cmd.skipRows(1);
        }
        */
        
		// Query Records and print output
		DBReader reader = new DBReader(context);
		try
        {
		    // log select statement (but only once)
		    if (queryType==QueryType.Reader)
		        log.info("Running Query: {}", cmd.getSelect());
		    // Open Reader 
			reader.open(cmd);
			// Print output
			System.out.println("---------------------------------");
			switch(queryType)
			{
			    case Reader:
			        // Text-Output by iterating through all records.
	                while (reader.moveNext())
                    {
	                    System.out.println(reader.getString(EMP.ID)
	                            + "\t" + reader.getString(EMPLOYEE_FULLNAME)
	                            + "\t" + EMP.GENDER.getOptions().get(reader.getString(EMP.GENDER))
                                + "\t" + reader.getString(PHONE_EXT_NUMBER)
	                            + "\t" + reader.getString(DEP.NAME)
	                            + "\t" + reader.getString(PAYMENTS_LAST_YEAR));
	                }
			        break;
                case BeanList:
                    // Text-Output using a list of Java Beans supplied by the DBReader
                    List<SampleBean> beanList = reader.getBeanList(SampleBean.class);
                    // log.info(String.valueOf(beanList.size()) + " SampleBeans returned from Query.");
                    for (SampleBean b : beanList)
                    {
                        System.out.println(b.toString());
                    }
                    break;
                case XmlDocument:
                    // XML Output
                    Document doc = reader.getXmlDocument();
                    // Print XML Document to System.out
                    XMLWriter.debug(doc);
                    break;
			}
            System.out.println("---------------------------------");
		} finally  {
			// Always close Reader!
			reader.close();
		}
	}
	
	private static void queryBeans(Connection conn)
	{
	    SampleDB.Employees EMP = db.EMPLOYEES;
        // Query all males
	    BeanResult<SampleBean> result = new BeanResult<SampleBean>(SampleBean.class, EMP);
        result.getCommand().where(EMP.GENDER.is(Gender.M));
	    result.fetch(context);
	    
	    log.info("Number of male employees is: "+result.size());

	    // And now, the females
	    result.getCommand().where(EMP.GENDER.is(Gender.F));
	    result.fetch(context);
	    
        log.info("Number of female employees is: "+result.size());
	}
	
}<|MERGE_RESOLUTION|>--- conflicted
+++ resolved
@@ -614,11 +614,7 @@
         cmd.select(EMP.GENDER, EMP.PHONE_NUMBER, PHONE_EXT_NUMBER);
         cmd.select(DEP.NAME.as("DEPARTMENT"));
         cmd.select(DEP.BUSINESS_UNIT);
-<<<<<<< HEAD
-        // add payment of current year
-=======
         // Add payment of last year using a SUM aggregation
->>>>>>> e4d8bb70
         cmd.groupBy(cmd.getSelectExpressions());
         cmd.select(PAYMENTS_LAST_YEAR);
         // Joins
